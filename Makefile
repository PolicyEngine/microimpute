--- conflicted
+++ resolved
@@ -26,23 +26,9 @@
 	rm -rf dist/ build/ *.egg-info/
 	rm -rf docs/_build/
 
-<<<<<<< HEAD
-paper: main
-
-main: $(wildcard paper/sections/**/*.tex) $(wildcard paper/bibliography/*.bib) paper/main.tex paper/macros.tex
-	cd paper && \
-	BIBINPUTS=./bibliography pdflatex main && \
-	BIBINPUTS=./bibliography bibtex main && \
-	pdflatex main && \
-	pdflatex main
-
-clean-paper:
-	rm -f paper/*.aux paper/*.bbl paper/*.blg paper/*.log paper/*.out paper/*.toc paper/main.pdf paper/sections/**/*.aux
-=======
 changelog:
 	build-changelog changelog.yaml --output changelog.yaml --update-last-date --start-from 0.1.5 --append-file changelog_entry.yaml
 	build-changelog changelog.yaml --org PolicyEngine --repo microimpute --output CHANGELOG.md --template .github/changelog_template.md
 	bump-version changelog.yaml pyproject.toml
 	rm changelog_entry.yaml || true
-	touch changelog_entry.yaml
->>>>>>> 3d041217
+	touch changelog_entry.yaml